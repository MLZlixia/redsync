package redsync

import "errors"

<<<<<<< HEAD
// ErrFailed is the error resulting if Redsync fails to acquire the lock afer
// exhausting all retries.
var ErrFailed = errors.New("redsync: failed to acquire lock")
=======
var ErrFailed = errors.New("redsync: failed to acquire lock")
var ErrExtendFailed = errors.New("redsync: failed to extend lock")
>>>>>>> acd8018a
<|MERGE_RESOLUTION|>--- conflicted
+++ resolved
@@ -2,11 +2,7 @@
 
 import "errors"
 
-<<<<<<< HEAD
 // ErrFailed is the error resulting if Redsync fails to acquire the lock afer
 // exhausting all retries.
 var ErrFailed = errors.New("redsync: failed to acquire lock")
-=======
-var ErrFailed = errors.New("redsync: failed to acquire lock")
-var ErrExtendFailed = errors.New("redsync: failed to extend lock")
->>>>>>> acd8018a
+var ErrExtendFailed = errors.New("redsync: failed to extend lock")